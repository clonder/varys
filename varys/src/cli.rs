use std::path::Path;
<<<<<<< HEAD
use std::str::FromStr;
=======
>>>>>>> 783cf3fc
use std::{thread, time};

use clap::Parser;
use log::{debug, error, info};

use varys_analysis::ml::data::NumericTraceDataset;
use varys_analysis::{ml, plot};
use varys_audio::listen::Listener;
use varys_audio::stt::transcriber::Transcriber;
use varys_audio::stt::Recogniser;
use varys_audio::tts::Speaker;
use varys_database::database;
use varys_database::database::interaction::Interaction;
use varys_network::address::MacAddress;
use varys_network::sniff;
use varys_network::sniff::{ConnectionStatus, Sniffer};

use crate::assistant;
use crate::assistant::interactor::Interactor;
use crate::cli::arguments::{
    AnalyseSubcommand, Arguments, AssistantCommand, AssistantSubcommand, Command, ListenCommand,
    SniffCommand,
};
use crate::dataset::DatasetSize;
use crate::error::Error;
use crate::query::Query;

pub mod arguments;
pub mod interact;
pub mod key_type;

/// Start the cli program.
///
/// This parses the arguments passed in the command line and runs the appropriate command.
pub async fn run() -> Result<(), Error> {
    let arguments = Arguments::parse();

    match arguments.command {
        Command::Assistant(command) => assistant_command(command),
        Command::Listen(command) => listen_command(
            arguments.voices.first().ok_or(Error::NoVoiceProvided)?,
            arguments.sensitivity,
            arguments.model,
            command,
        ),
        Command::Sniff(command) => sniff_command(&arguments.interface, command),
        Command::Run(command) => {
            run_command(
                &arguments.interface,
                arguments.voices,
                arguments.sensitivity,
                arguments.model,
                command,
            )
            .await
        }
        Command::Analyse(command) => {
            analyse_command(command.dataset, command.command, &arguments.interface).await
        }
    }
}

fn assistant_command(command: AssistantCommand) -> Result<(), Error> {
    let assistant = assistant::from(command.assistant.as_str());

    match command.command {
        AssistantSubcommand::Setup => assistant.setup()?,
        AssistantSubcommand::Test(test) => assistant.test_voices(test.voices)?,
    };

    Ok(())
}

fn listen_command<P: AsRef<Path>>(
    voice: &str,
    sensitivity: f32,
    model: P,
    command: ListenCommand,
) -> Result<(), Error> {
    if command.calibrate {
        calibrate()
    } else {
        listen(voice, sensitivity, model, command)
    }
}

fn calibrate() -> Result<(), Error> {
    interact::user_confirmation("Calibration will record the average ambient noise. Stay quiet for five seconds. To begin, press")?;

    let average = Listener::new()?.calibrate()?;
    println!("The average ambient noise is {average}");

    Ok(())
}

fn listen<P: AsRef<Path>>(
    voice: &str,
    sensitivity: f32,
    model: P,
    command: ListenCommand,
) -> Result<(), Error> {
    info!("Listening...");
    let listener = Listener::new()?;
    let mut audio = if let Some(seconds) = command.duration {
        listener.record_for(seconds, sensitivity)?
    } else {
        listener.record_until_silent(time::Duration::from_secs(2), sensitivity)?
    };
    audio.downsample(16000)?;
    if let Some(file) = command.file {
        varys_audio::file::write_audio(&file, &audio)?;
    }

    if command.parrot {
        info!("Recognising...");
        let recogniser = Recogniser::with_model_path(&model.as_ref().to_string_lossy())?;
        let text = recogniser.recognise(&mut audio)?;

        info!("Speaking...");
        let speaker = Speaker::with_voice(voice)?;
        speaker.say(&text, false)?;
    }

    Ok(())
}

fn sniff_command(interface: &str, command: SniffCommand) -> Result<(), Error> {
    info!("Sniffing...");

    for device in sniff::devices_with_status(&ConnectionStatus::Connected)? {
        debug!("{}", Sniffer::from(device));
    }
    let sniffer = Sniffer::from(sniff::device_by_name(interface)?);
    debug!("Using: {sniffer}");
    let stats = sniffer.run_for(5, &command.file)?;
    debug!("Stats: {stats}");

    Ok(())
}

async fn run_command<P: AsRef<Path>>(
    interface: &str,
    voices: Vec<String>,
    sensitivity: f32,
    model: P,
    command: arguments::RunCommand,
) -> Result<(), Error> {
    let mut interactor = Interactor::new(
        interface.to_string(),
        voices,
        sensitivity,
        model.as_ref().to_string_lossy().to_string(),
        command.data_dir,
        command.mac,
    )?;
    let assistant = assistant::from(command.assistant.as_str());
    let mut queries = Query::read_toml(&command.queries)?;
    assistant.prepare_queries(&mut queries);

    loop {
        let (transcriber, transcriber_handle) = Transcriber::new(Recogniser::with_model_path(
            &model.as_ref().to_string_lossy(),
        )?);

        let _ = thread::spawn(move || transcriber.start());

        if let Err(error) = interactor
            .start(&mut queries, assistant.as_ref(), transcriber_handle)
            .await
        {
            error!("A session did not complete successfully: {error}");
        }
    }
}

async fn analyse_command(
    dataset_size: DatasetSize,
    analyse_subcommand: AnalyseSubcommand,
    interface: &str,
) -> Result<(), Error> {
    match analyse_subcommand {
        AnalyseSubcommand::Train { data_dir } => {
            ml::train(data_dir, get_filtered_interactions(&dataset_size).await?)?
        }
        AnalyseSubcommand::Test { data_dir } => ml::test_dataset(data_dir)?,
        AnalyseSubcommand::Demo { data_dir, mac } => demo(data_dir, interface, mac)?,
        AnalyseSubcommand::CompileLogs { data_dir, id } => ml::compile_all_logs(data_dir, &id)?,
        AnalyseSubcommand::Plot { data_dir } => {
            let mut dataset = NumericTraceDataset::new(
                &data_dir,
                get_filtered_interactions(&dataset_size).await?,
            )?;
            dataset.resize_all(475).shuffle();

            plot::plot_queries(&data_dir, dataset_size.queries(), &dataset);
        }
    }

    Ok(())
}

fn demo<P: AsRef<Path>>(data_dir: P, interface: &str, address: String) -> Result<(), Error> {
    let sniffer = Sniffer::from(sniff::device_by_name(interface)?);
    let capture_path = data_dir.as_ref().join("captures/demo.pcap");
    let data_dir = data_dir.as_ref().to_path_buf();

    interact::user_confirmation("Starting the demo.")?;
    interact::user_confirmation(&format!(
        "The demo capture will be stored at {}.",
        capture_path.display()
    ))?;
    let sniffer = sniffer.start(&capture_path)?;
    interact::user_confirmation("Confirm when the voice assistant has finished speaking.")?;
    let _ = sniffer.stop()?;
    let output = ml::test_single(&data_dir, &capture_path, &MacAddress::from_str(&address)?)?;
    println!("{output:?}");

    Ok(())
}

async fn get_filtered_interactions(dataset_size: &DatasetSize) -> Result<Vec<Interaction>, Error> {
    Ok(dataset_size.filter(Interaction::get_all(&database::connect().await?).await?))
}<|MERGE_RESOLUTION|>--- conflicted
+++ resolved
@@ -1,8 +1,5 @@
 use std::path::Path;
-<<<<<<< HEAD
 use std::str::FromStr;
-=======
->>>>>>> 783cf3fc
 use std::{thread, time};
 
 use clap::Parser;
